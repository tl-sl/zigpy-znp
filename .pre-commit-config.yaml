--- conflicted
+++ resolved
@@ -14,18 +14,14 @@
     hooks:
       - id: flake8
         entry: pflake8
-<<<<<<< HEAD
-        additional_dependencies: ['pyproject-flake8==0.0.1a3']
-=======
         additional_dependencies: 
-          - pyproject-flake8==0.0.1a2
+          - pyproject-flake8==0.0.1a3
           - flake8-bugbear==22.1.11
           - flake8-comprehensions==3.8.0
           - flake8_2020==1.6.1
           - mccabe==0.6.1
           - pycodestyle==2.8.0
           - pyflakes==2.4.0
->>>>>>> 0cacf7a5
 
   - repo: https://github.com/PyCQA/isort
     rev: 5.10.1
@@ -33,16 +29,11 @@
       - id: isort
 
   - repo: https://github.com/pre-commit/mirrors-mypy
-<<<<<<< HEAD
     rev: v0.942
     hooks:
       - id: mypy
-=======
-    rev: v0.931
-    hooks:
-      - id: mypy
         additional_dependencies:
-          - zigpy==0.43.0
+          - zigpy
 
   - repo: https://github.com/asottile/pyupgrade
     rev: v2.31.0
@@ -52,5 +43,4 @@
   - repo: https://github.com/fsouza/autoflake8
     rev: v0.3.1
     hooks:
-      - id: autoflake8
->>>>>>> 0cacf7a5
+      - id: autoflake8